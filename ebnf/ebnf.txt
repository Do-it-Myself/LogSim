--- conflicted
+++ resolved
@@ -22,15 +22,9 @@
 identifier = letter , { letter | digit | "_" } ;
 letter = "a" | "b" | ... | "z" | "A" | ... | "Z";
 
-<<<<<<< HEAD
-digitExcludingZero = “1” | “2” | “3” | “4” | “5” | “6” | “7” | “8” | “9” ;
-digit = “0” | digitExcludingZero ;
-naturalNumber = digitExcludingZero, { digit } ;
-
-=======
 digitExcludingZero = "1" | "2" | "3" | "4" | "5" | "6" | "7" | "8" | "9" ;
 digit = "0" | digitExcludingZero ;
 clockCycle = digitExcludingZero, { digit } ;
 variableInputNumber = "1" | "2" | "3" | "4" | "5" | "6" | "7" | "8" | "9" |
 "10" | "11" | "12" | "13" | "14" | "15" | "16" ;
->>>>>>> 818a1a07
+
